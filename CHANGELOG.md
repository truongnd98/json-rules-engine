--- conflicted
+++ resolved
@@ -1,15 +1,13 @@
-<<<<<<< HEAD
 #### 6.0. / 2020-12-XX
   * BREAKING CHANGES
     * Private `rule.event` property renamed. Use `rule.getEvent()` to avoid breaking changes in the future.
     * Engine and Rule events `on('success')`, `on('failure')`, and Rule callbacks `onSuccess` and `onFailure` now honor returned promises; any event handler that returns a promise will be waited upon to resolve before engine execution continues.
-=======
+
 #### 5.3.0 / 2020-12-02
   * Allow facts to have a value of `undefined`
 
 #### 5.2.0 / 2020-11-31
   * No changes; published to correct an accidental publish of untagged alpha
->>>>>>> f1546c26
 
 #### 5.0.4 / 2020-09-26
   * Upgrade dependencies to latest
